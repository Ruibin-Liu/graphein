--- conflicted
+++ resolved
@@ -13,16 +13,7 @@
 from typing import Callable, Dict, Iterable, List, Optional, Union
 
 import numpy as np
-
-# import pandas as pd
 import torch
-
-<<<<<<< HEAD
-#from biopandas.pdb import PandasPdb
-=======
-# from biopandas.pdb import PandasPdb
-from biotite.structure.io.pdb import PDBFile
->>>>>>> ccf04371
 from loguru import logger as log
 from sklearn.model_selection import train_test_split
 from torch_geometric import transforms as T
