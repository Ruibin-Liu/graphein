--- conflicted
+++ resolved
@@ -98,26 +98,18 @@
     if path is not None:
         if isinstance(path, Path):
             path = os.fsdecode(path)
-<<<<<<< HEAD
-        if path.endswith(".pdb") or path.endswith(".pdb.gz"):
-=======
         if (
             path.endswith(".pdb")
             or path.endswith(".pdb.gz")
             or path.endswith(".ent")
         ):
->>>>>>> a7e5d231
             atomic_df = PandasPdb().read_pdb(path)
         elif path.endswith(".mmtf") or path.endswith(".mmtf.gz"):
             atomic_df = PandasMmtf().read_mmtf(path)
         else:
-<<<<<<< HEAD
-            raise ValueError(f"File {path} must be either .pdb or .mmtf not")
-=======
             raise ValueError(
                 f"File {path} must be either .pdb(.gz), .mmtf(.gz) or .ent, not {path.split('.')[-1]}"
             )
->>>>>>> a7e5d231
     elif uniprot_id is not None:
         atomic_df = PandasPdb().fetch_pdb(
             uniprot_id=uniprot_id, source="alphafold2-v3"
